--- conflicted
+++ resolved
@@ -11,35 +11,6 @@
 from langgraph.prebuilt import ToolNode
 from langchain_azure_ai.callbacks.tracers import AzureAIOpenTelemetryTracer
 
-<<<<<<< HEAD
-# Setup the client to use either Azure OpenAI or GitHub Models
-load_dotenv(override=True)
-API_HOST = os.getenv("API_HOST", "github")
-
-if API_HOST == "azure":
-    token_provider = azure.identity.get_bearer_token_provider(
-        azure.identity.DefaultAzureCredential(), "https://cognitiveservices.azure.com/.default"
-    )
-    model = AzureChatOpenAI(
-        azure_endpoint=os.environ["AZURE_OPENAI_ENDPOINT"],
-        azure_deployment=os.environ["AZURE_OPENAI_CHAT_DEPLOYMENT"],
-        openai_api_version=os.environ["AZURE_OPENAI_VERSION"],
-        azure_ad_token_provider=token_provider,
-    )
-elif API_HOST == "github":
-    model = ChatOpenAI(
-        model=os.getenv("GITHUB_MODEL", "gpt-4o"),
-        base_url="https://models.inference.ai.azure.com",
-        api_key=os.environ["GITHUB_TOKEN"],
-    )
-elif API_HOST == "ollama":
-    model = ChatOpenAI(
-        model=os.environ["OLLAMA_MODEL"],
-        base_url=os.environ.get("OLLAMA_ENDPOINT", "http://localhost:11434/v1"),
-        api_key="none",
-    )
-
-=======
 load_dotenv(override=True)
 
 
@@ -49,7 +20,36 @@
     enable_content_recording=os.getenv("OTEL_RECORD_CONTENT", "true").lower() == "true",
     name="Music Player Agent",
 )
->>>>>>> 7c840fc8
+
+
+# Setup the client to use Azure OpenAI, GitHub Models, or Ollama
+API_HOST = os.getenv("API_HOST", "github")
+
+if API_HOST == "azure":
+    token_provider = azure.identity.get_bearer_token_provider(
+        azure.identity.DefaultAzureCredential(),
+        "https://cognitiveservices.azure.com/.default",
+    )
+    model = AzureChatOpenAI(
+        azure_endpoint=os.environ.get("AZURE_OPENAI_ENDPOINT"),
+        azure_deployment=os.environ.get("AZURE_OPENAI_CHAT_DEPLOYMENT"),
+        openai_api_version=os.environ.get("AZURE_OPENAI_VERSION"),
+        azure_ad_token_provider=token_provider,
+    )
+elif API_HOST == "github":
+    model = ChatOpenAI(
+        model=os.getenv("GITHUB_MODEL", "gpt-4o"),
+        base_url="https://models.inference.ai.azure.com",
+        api_key=os.environ.get("GITHUB_TOKEN"),
+    )
+elif API_HOST == "ollama":
+    model = ChatOpenAI(
+        model=os.getenv("OLLAMA_MODEL", "llama3.1"),
+        base_url=os.environ.get("OLLAMA_ENDPOINT", "http://localhost:11434/v1"),
+        api_key="none",
+    )
+else:
+    model = ChatOpenAI(model=os.getenv("OPENAI_MODEL", "gpt-4o-mini"))
 
 @tool
 def play_song_on_spotify(song: str):
@@ -67,39 +67,6 @@
 
 tools = [play_song_on_apple, play_song_on_spotify]
 tool_node = ToolNode(tools)
-<<<<<<< HEAD
-=======
-
-# Setup the client to use either Azure OpenAI or GitHub Models
-API_HOST = os.getenv("API_HOST", "github")
-
-if API_HOST == "azure":
-    token_provider = azure.identity.get_bearer_token_provider(
-        azure.identity.DefaultAzureCredential(), 
-        "https://cognitiveservices.azure.com/.default"
-    )
-    model = AzureChatOpenAI(
-        azure_endpoint=os.environ.get("AZURE_OPENAI_ENDPOINT"),
-        azure_deployment=os.environ.get("AZURE_OPENAI_CHAT_DEPLOYMENT"),
-        openai_api_version=os.environ.get("AZURE_OPENAI_VERSION"),
-        azure_ad_token_provider=token_provider,
-    )
-elif API_HOST == "github":
-    model = ChatOpenAI(
-        model=os.getenv("GITHUB_MODEL", "gpt-4o"), 
-        base_url="https://models.inference.ai.azure.com", 
-        api_key=os.environ.get("GITHUB_TOKEN")
-    )
-elif API_HOST == "ollama":
-    model = ChatOpenAI(
-        model=os.getenv("OLLAMA_MODEL", "llama3.1"), 
-        base_url=os.environ.get("OLLAMA_ENDPOINT", "http://localhost:11434/v1"), 
-        api_key="none"
-    )
-else:
-    model = ChatOpenAI(model=os.getenv("OPENAI_MODEL", "gpt-4o-mini"))
-
->>>>>>> 7c840fc8
 model = model.bind_tools(tools, parallel_tool_calls=False)
 
 
