import logging
import os
import random
from datetime import datetime

import azure.identity
from dotenv import load_dotenv
from langchain.agents import create_agent
from langchain_core.messages import HumanMessage
from langchain_core.tools import tool
from langchain_openai import AzureChatOpenAI, ChatOpenAI
from rich import print
from rich.logging import RichHandler
from langchain_azure_ai.callbacks.tracers import AzureAIOpenTelemetryTracer

logging.basicConfig(level=logging.WARNING, format="%(message)s", datefmt="[%X]", handlers=[RichHandler()])
logger = logging.getLogger("lang_triage")

load_dotenv(override=True)

# Main supervisor tracer
supervisor_tracer = AzureAIOpenTelemetryTracer(
    connection_string=os.environ.get("APPLICATION_INSIGHTS_CONNECTION_STRING"),
    enable_content_recording=os.getenv("OTEL_RECORD_CONTENT", "true").lower() == "true",
    name="Supervisor Agent",
)

# Activity planning agent tracer
activity_tracer = AzureAIOpenTelemetryTracer(
    connection_string=os.environ.get("APPLICATION_INSIGHTS_CONNECTION_STRING"),
    enable_content_recording=os.getenv("OTEL_RECORD_CONTENT", "true").lower() == "true",
    name="Weekend Activity Planner",
)

# Meal planning agent tracer
meal_tracer = AzureAIOpenTelemetryTracer(
    connection_string=os.environ.get("APPLICATION_INSIGHTS_CONNECTION_STRING"),
    enable_content_recording=os.getenv("OTEL_RECORD_CONTENT", "true").lower() == "true",
    name="Meal Recipe Planner",
)
API_HOST = os.getenv("API_HOST", "github")

if API_HOST == "azure":
    token_provider = azure.identity.get_bearer_token_provider(
        azure.identity.DefaultAzureCredential(),
        "https://cognitiveservices.azure.com/.default",
    )
    base_model = AzureChatOpenAI(
        azure_endpoint=os.environ.get("AZURE_OPENAI_ENDPOINT"),
        azure_deployment=os.environ.get("AZURE_OPENAI_CHAT_DEPLOYMENT"),
        openai_api_version=os.environ.get("AZURE_OPENAI_VERSION"),
        azure_ad_token_provider=token_provider,
    )
elif API_HOST == "github":
    base_model = ChatOpenAI(
        model=os.getenv("GITHUB_MODEL", "gpt-4o"),
        base_url="https://models.inference.ai.azure.com",
        api_key=os.environ.get("GITHUB_TOKEN"),
    )
elif API_HOST == "ollama":
    base_model = ChatOpenAI(
        model=os.environ.get("OLLAMA_MODEL", "llama3.1"),
        base_url=os.environ.get("OLLAMA_ENDPOINT", "http://localhost:11434/v1"),
        api_key="none",
    )
else:
    base_model = ChatOpenAI(model=os.getenv("OPENAI_MODEL", "gpt-4o-mini"))


# ----------------------------------------------------------------------------------
# SUB-AGENT 1: Activity planning agent
# ----------------------------------------------------------------------------------
@tool
def get_weather(city: str, date: str) -> dict:
    """Returns weather data for a given city and date."""
    logger.info(f"Getting weather for {city} on {date}")
    if random.random() < 0.05:
        return {
            "temperature": 72,
            "description": "Sunny",
        }
    else:
        return {
            "temperature": 60,
            "description": "Rainy",
        }


@tool
def get_activities(city: str, date: str) -> list:
    """Returns a list of activities for a given city and date."""
    logger.info(f"Getting activities for {city} on {date}")
    return [
        {"name": "Hiking", "location": city},
        {"name": "Beach", "location": city},
        {"name": "Museum", "location": city},
    ]


@tool
def get_current_date() -> str:
    """Gets the current date from the system and returns as a string in format YYYY-MM-DD."""
    logger.info("Getting current date")
    return datetime.now().strftime("%Y-%m-%d")


weekend_agent = create_agent(
    model=base_model,
    prompt=(
        "You help users plan their weekends and choose the best activities for the given weather."
        "If an activity would be unpleasant in the weather, don't suggest it."
        "Include the date of the weekend in your response."
    ),
    tools=[get_weather, get_activities, get_current_date],
)


@tool
<<<<<<< HEAD
def plan_weekend(query: str) -> str:
    """Plan a weekend based on user query and return the final response."""
    logger.info("Tool: plan_weekend invoked")
    response = weekend_agent.invoke({"messages": [HumanMessage(content=query)]})
=======
def weekend_agent_tool(query: str) -> str:
    """Invoke the activity planning agent and return its final response as plain text."""
    logger.info("Tool:weekend_agent invoked")
    response = weekend_agent.invoke(
        {"messages": [HumanMessage(content=query)]},
        config={"callbacks": [activity_tracer]}
    )
>>>>>>> 7c840fc8
    final = response["messages"][-1].content
    return final


# ----------------------------------------------------------------------------------
# SUB-AGENT 2: Recipe planning agent
# ----------------------------------------------------------------------------------


@tool
def find_recipes(query: str) -> list[dict]:
    """Returns recipes based on a query."""
    logger.info(f"Finding recipes for '{query}'")
    if "pasta" in query.lower():
        return [
            {
                "title": "Pasta Primavera",
                "ingredients": ["pasta", "vegetables", "olive oil"],
                "steps": ["Cook pasta.", "Sauté vegetables."],
            }
        ]
    elif "tofu" in query.lower():
        return [
            {
                "title": "Tofu Stir Fry",
                "ingredients": ["tofu", "soy sauce", "vegetables"],
                "steps": ["Cube tofu.", "Stir fry veggies."],
            }
        ]
    else:
        return [
            {
                "title": "Grilled Cheese Sandwich",
                "ingredients": ["bread", "cheese", "butter"],
                "steps": ["Butter bread.", "Place cheese between slices.", "Grill until golden brown."],
            }
        ]


@tool
def check_fridge() -> list[str]:
    """Returns a list of ingredients currently in the fridge."""
    logger.info("Checking fridge for current ingredients")
    if random.random() < 0.5:
        return ["pasta", "tomato sauce", "bell peppers", "olive oil"]
    else:
        return ["tofu", "soy sauce", "broccoli", "carrots"]


meal_agent = create_agent(
    model=base_model,
    prompt=(
        "You help users plan meals and choose the best recipes."
        "Include the ingredients and cooking instructions in your response."
        "Indicate what user needs to buy from store when their fridge is missing ingredients."
    ),
    tools=[find_recipes, check_fridge],
)


@tool
<<<<<<< HEAD
def plan_meal(query: str) -> str:
    """Plan a meal based on user query and return the final response."""
    logger.info("Tool: plan_meal invoked")
    response = meal_agent.invoke({"messages": [HumanMessage(content=query)]})
=======
def meal_agent_tool(query: str) -> str:
    """Invoke the recipe planning agent and return its final response as plain text."""
    logger.info("Tool:meal_agent invoked")
    response = meal_agent.invoke(
        {"messages": [HumanMessage(content=query)]},
        config={"callbacks": [meal_tracer]}
    )
>>>>>>> 7c840fc8
    final = response["messages"][-1].content
    return final


# ----------------------------------------------------------------------------------
# SUPERVISOR AGENT: Manages the sub-agents
# ----------------------------------------------------------------------------------
supervisor_agent = create_agent(
    model=base_model,
    prompt=(
        "You are a supervisor, managing an activity planning agent and recipe planning agent."
        "Assign work to them as needed in order to answer user's question."
    ),
    tools=[plan_weekend, plan_meal],
)


def main():
    response = supervisor_agent.invoke(
        {"messages": [{"role": "user", "content": "my kids want pasta for dinner, give me weekend plans"}]},
        config={"callbacks": [supervisor_tracer]}
    )
    latest_message = response["messages"][-1]
    print(latest_message.content)


if __name__ == "__main__":
    logger.setLevel(logging.INFO)
    main()<|MERGE_RESOLUTION|>--- conflicted
+++ resolved
@@ -116,20 +116,13 @@
 
 
 @tool
-<<<<<<< HEAD
 def plan_weekend(query: str) -> str:
     """Plan a weekend based on user query and return the final response."""
     logger.info("Tool: plan_weekend invoked")
-    response = weekend_agent.invoke({"messages": [HumanMessage(content=query)]})
-=======
-def weekend_agent_tool(query: str) -> str:
-    """Invoke the activity planning agent and return its final response as plain text."""
-    logger.info("Tool:weekend_agent invoked")
     response = weekend_agent.invoke(
         {"messages": [HumanMessage(content=query)]},
-        config={"callbacks": [activity_tracer]}
-    )
->>>>>>> 7c840fc8
+        config={"callbacks": [activity_tracer]},
+    )
     final = response["messages"][-1].content
     return final
 
@@ -191,20 +184,13 @@
 
 
 @tool
-<<<<<<< HEAD
 def plan_meal(query: str) -> str:
     """Plan a meal based on user query and return the final response."""
     logger.info("Tool: plan_meal invoked")
-    response = meal_agent.invoke({"messages": [HumanMessage(content=query)]})
-=======
-def meal_agent_tool(query: str) -> str:
-    """Invoke the recipe planning agent and return its final response as plain text."""
-    logger.info("Tool:meal_agent invoked")
     response = meal_agent.invoke(
         {"messages": [HumanMessage(content=query)]},
-        config={"callbacks": [meal_tracer]}
-    )
->>>>>>> 7c840fc8
+        config={"callbacks": [meal_tracer]},
+    )
     final = response["messages"][-1].content
     return final
 
